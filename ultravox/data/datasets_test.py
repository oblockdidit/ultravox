--- conflicted
+++ resolved
@@ -1,9 +1,4 @@
-<<<<<<< HEAD
-import itertools
-from typing import Optional
-=======
 from typing import Optional, Union
->>>>>>> 041c4fea
 
 import datasets as hf_datasets
 import numpy as np
